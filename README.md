# MedicApp

Una aplicación móvil desarrollada en Flutter para la gestión personal de medicamentos.

## Descripción

MedicApp permite a los usuarios llevar un registro organizado de sus medicamentos de forma sencilla e intuitiva. La aplicación ofrece funcionalidades CRUD (Crear, Leer, Actualizar, Eliminar) para gestionar una lista personalizada de medicamentos, incluyendo la duración de cada tratamiento.

## Características principales

<<<<<<< HEAD
- **Registro de medicamentos**: Añade nuevos medicamentos a tu lista con un flujo guiado de dos pasos
- **Tipos de medicamento**: Clasifica cada medicamento por su formato (pastilla, jarabe, inyección, cápsula, crema, gotas, spray, inhalador, parche, supositorio) con iconos representativos
- **Duración del tratamiento**: Define cuánto tiempo tomarás cada medicamento:
  - **Todos los días**: Para tratamientos continuos sin fecha de finalización
  - **Hasta acabar la medicación**: Para tratamientos que terminarán cuando se acabe el medicamento
  - **Personalizado**: Especifica el número exacto de días del tratamiento (1-365 días)
- **Edición completa**: Modifica tanto la información básica como la duración del tratamiento
- **Eliminación**: Elimina medicamentos de tu lista
- **Validación inteligente**:
  - Previene la creación de medicamentos duplicados (case-insensitive)
  - Valida rangos de días en tratamientos personalizados
- **Interfaz responsiva**:
  - Diseño moderno con Material Design 3
  - Layout adaptable que muestra 3 tipos de medicamento por fila en todos los dispositivos
  - Scroll optimizado para pantallas pequeñas
- **Visualización detallada**: Cada medicamento muestra su tipo, nombre y duración del tratamiento en la lista
=======
- **Registro de medicamentos**: Añade nuevos medicamentos a tu lista
- **Tipos de medicamento**: Clasifica cada medicamento por su formato (pastilla, cápsula, inyección, jarabe, óvulo, supositorio, inhalador, sobre, spray, pomada, loción) con iconos representativos
- **Gestión de dosis**: Define el intervalo de tiempo entre dosis (cada cuántas horas debe administrarse el medicamento)
- **Edición**: Modifica la información de medicamentos existentes
- **Eliminación**: Elimina medicamentos de tu lista
- **Validación**: Previene la creación de medicamentos duplicados y valida los intervalos de dosificación
- **Interfaz intuitiva**: Diseño moderno con Material Design 3
>>>>>>> 2f61bfa4

## Tecnologías

- Flutter 3.9.2+
- Dart
- Material Design 3


## Instalación

```bash
# Clonar el repositorio
git clone https://github.com/rafapoza/medicapp.git

# Instalar dependencias
flutter pub get

# Ejecutar la aplicación
flutter run
```

## Tests

El proyecto incluye una suite completa de tests de widgets:

```bash
flutter test
```

## Estructura del proyecto

```
lib/
├── models/
│   ├── medication.dart                 # Modelo principal de medicamento
│   ├── medication_type.dart            # Enum de tipos de medicamento
│   └── treatment_duration_type.dart    # Enum de tipos de duración de tratamiento
├── screens/
│   ├── medication_list_screen.dart     # Pantalla principal con lista de medicamentos
│   ├── add_medication_screen.dart      # Pantalla para añadir medicamento (paso 1)
│   ├── edit_medication_screen.dart     # Pantalla para editar medicamento
│   └── treatment_duration_screen.dart  # Pantalla de duración del tratamiento (paso 2)
├── main.dart                            # Punto de entrada
└── test/
    └── widget_test.dart                 # Suite completa de tests
```

## Flujo de uso

### Añadir un medicamento

1. **Paso 1 - Información básica**: Introduce el nombre del medicamento y selecciona su tipo
2. **Paso 2 - Duración del tratamiento**: Selecciona cuánto tiempo tomarás el medicamento
   - Todos los días (sin límite)
   - Hasta acabar la medicación
   - Personalizado (introduce el número de días)
3. El medicamento se añade a tu lista con toda la información

### Editar un medicamento

1. Toca el medicamento que quieres editar
2. En el modal, selecciona "Editar medicamento"
3. Modifica la información básica (nombre y tipo)
4. Actualiza la duración del tratamiento si es necesario
5. Los cambios se guardan automáticamente

### Eliminar un medicamento

1. Toca el medicamento que quieres eliminar
2. En el modal, selecciona "Eliminar medicamento"
3. El medicamento se elimina de tu lista<|MERGE_RESOLUTION|>--- conflicted
+++ resolved
@@ -8,7 +8,6 @@
 
 ## Características principales
 
-<<<<<<< HEAD
 - **Registro de medicamentos**: Añade nuevos medicamentos a tu lista con un flujo guiado de dos pasos
 - **Tipos de medicamento**: Clasifica cada medicamento por su formato (pastilla, jarabe, inyección, cápsula, crema, gotas, spray, inhalador, parche, supositorio) con iconos representativos
 - **Duración del tratamiento**: Define cuánto tiempo tomarás cada medicamento:
@@ -25,15 +24,6 @@
   - Layout adaptable que muestra 3 tipos de medicamento por fila en todos los dispositivos
   - Scroll optimizado para pantallas pequeñas
 - **Visualización detallada**: Cada medicamento muestra su tipo, nombre y duración del tratamiento en la lista
-=======
-- **Registro de medicamentos**: Añade nuevos medicamentos a tu lista
-- **Tipos de medicamento**: Clasifica cada medicamento por su formato (pastilla, cápsula, inyección, jarabe, óvulo, supositorio, inhalador, sobre, spray, pomada, loción) con iconos representativos
-- **Gestión de dosis**: Define el intervalo de tiempo entre dosis (cada cuántas horas debe administrarse el medicamento)
-- **Edición**: Modifica la información de medicamentos existentes
-- **Eliminación**: Elimina medicamentos de tu lista
-- **Validación**: Previene la creación de medicamentos duplicados y valida los intervalos de dosificación
-- **Interfaz intuitiva**: Diseño moderno con Material Design 3
->>>>>>> 2f61bfa4
 
 ## Tecnologías
 
