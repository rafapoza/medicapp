--- conflicted
+++ resolved
@@ -36,20 +36,12 @@
 
   void _continueToNextStep() async {
     if (_formKey.currentState!.validate()) {
-<<<<<<< HEAD
       // Navigate to treatment duration screen
       final result = await Navigator.push(
         context,
         MaterialPageRoute(
           builder: (context) => const TreatmentDurationScreen(),
         ),
-=======
-      final newMedication = Medication(
-        id: DateTime.now().millisecondsSinceEpoch.toString(),
-        name: _nameController.text.trim(),
-        type: _selectedType,
-        dosageIntervalHours: int.parse(_dosageIntervalController.text),
->>>>>>> 2f61bfa4
       );
 
       if (result != null && mounted) {
@@ -127,10 +119,6 @@
                       const SizedBox(height: 16),
                       LayoutBuilder(
                         builder: (context, constraints) {
-<<<<<<< HEAD
-=======
-                          // Calcular el ancho para 3 elementos por fila
->>>>>>> 2f61bfa4
                           final spacing = 8.0;
                           final itemWidth = (constraints.maxWidth - (spacing * 2)) / 3;
 
@@ -145,26 +133,6 @@
                                     _selectedType = type;
                                   });
                                 },
-<<<<<<< HEAD
-=======
-                                borderRadius: BorderRadius.circular(12),
-                                child: Container(
-                                  width: itemWidth,
-                                  padding: const EdgeInsets.symmetric(
-                                    vertical: 12,
-                                    horizontal: 8,
-                                  ),
-                              decoration: BoxDecoration(
-                                color: isSelected
-                                    ? type.getColor(context).withOpacity(0.2)
-                                    : Colors.transparent,
-                                border: Border.all(
-                                  color: isSelected
-                                      ? type.getColor(context)
-                                      : Theme.of(context).dividerColor,
-                                  width: isSelected ? 2 : 1,
-                                ),
->>>>>>> 2f61bfa4
                                 borderRadius: BorderRadius.circular(12),
                                 child: Container(
                                   width: itemWidth,
@@ -207,56 +175,11 @@
                                       ),
                                     ],
                                   ),
-<<<<<<< HEAD
-=======
-                                ],
-                              ),
->>>>>>> 2f61bfa4
                                 ),
                               );
                             }).toList(),
                           );
                         },
-<<<<<<< HEAD
-=======
-                      ),
-                      const SizedBox(height: 24),
-                      Text(
-                        'Frecuencia de administración',
-                        style: Theme.of(context).textTheme.titleMedium?.copyWith(
-                              color: Theme.of(context).colorScheme.primary,
-                            ),
-                      ),
-                      const SizedBox(height: 16),
-                      TextFormField(
-                        controller: _dosageIntervalController,
-                        decoration: InputDecoration(
-                          labelText: 'Intervalo entre dosis (horas)',
-                          hintText: 'Ej: 8',
-                          prefixIcon: const Icon(Icons.schedule),
-                          suffixText: 'horas',
-                          border: OutlineInputBorder(
-                            borderRadius: BorderRadius.circular(12),
-                          ),
-                        ),
-                        keyboardType: TextInputType.number,
-                        validator: (value) {
-                          if (value == null || value.trim().isEmpty) {
-                            return 'Por favor, introduce el intervalo entre dosis';
-                          }
-
-                          final hours = int.tryParse(value.trim());
-                          if (hours == null || hours <= 0) {
-                            return 'El intervalo debe ser un número mayor a 0';
-                          }
-
-                          if (hours > 24) {
-                            return 'El intervalo no puede ser mayor a 24 horas';
-                          }
-
-                          return null;
-                        },
->>>>>>> 2f61bfa4
                       ),
                     ],
                   ),
@@ -274,11 +197,7 @@
                 icon: const Icon(Icons.cancel),
                 label: const Text('Cancelar'),
               ),
-<<<<<<< HEAD
               ],
-=======
-            ],
->>>>>>> 2f61bfa4
             ),
           ),
         ),
